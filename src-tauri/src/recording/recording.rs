use anyhow::{anyhow, Context, Result};
use chrono::Utc;
use csv::Writer;
use ffmpeg_sidecar::child::FfmpegChild;
use ffmpeg_sidecar::command::FfmpegCommand;
use log::{error, info, warn};
use rdev::{listen, Event, EventType};
use serde::{Deserialize, Serialize};

use tauri::async_runtime::TokioRuntime;
use std::fs::{self, File};
use std::io::{Read, BufRead, BufReader, Seek, SeekFrom};
use std::fs;
use std::path::PathBuf;
use std::sync::atomic::{AtomicBool, Ordering};
use std::sync::{Arc, Mutex};
use std::thread::{self, JoinHandle};
use std::time::{Duration, Instant};
use tauri::{AppHandle, Emitter, State};
use uuid::Uuid;
//use tauri::window::Window;
use tauri::{Manager, WebviewWindow};

<<<<<<< HEAD
use tauri_plugin_store::StoreCollection;
use serde_json::Value;

struct AppState {
    username: Mutex<String>,
}

impl AppState {
    fn new() -> Self {
        AppState {
            username: Mutex::new(String::new()),
        }
    }
}

#[tauri::command]
fn get_email(app_handle: tauri::AppHandle) -> Result<Option<String>, Box<dyn std::error::Error>> {
    let stores = app_handle.state::<StoreCollection<tauri::Wry>>();
    let path: PathBuf = PathBuf::from("store.bin");

    tauri_plugin_store::with_store(app_handle.clone(), stores, path, |store| {
        let email = store.get("email")
            .and_then(|v| v.as_str().map(String::from));
        
        Ok(email)
    }).map_err(|e| Box::new(e) as Box<dyn std::error::Error>)
}
=======
use crate::types::{KeyboardAction, KeyboardActionKey, MouseAction, ScrollAction};
>>>>>>> 22af876f

#[derive(Debug, Clone, Serialize, Deserialize)]
struct RecordingEvent {
    timestamp: u64,
    event: Event,
    mouse_x: f64,
    mouse_y: f64,
}

#[derive(Debug, Clone, Serialize, Deserialize)]
pub struct CreateDeventRequest {
    pub session_id: Uuid,
    pub mouse_action: Option<MouseAction>,
    pub keyboard_action: Option<KeyboardAction>,
    pub scroll_action: Option<ScrollAction>,
    pub mouse_x: i32,
    pub mouse_y: i32,
    pub event_timestamp_nanos: i64,
}

#[derive(Debug, Clone, Serialize, Deserialize)]
pub struct SaveRecordingRequest {
    pub recording_id: Uuid,
    pub session_id: Uuid,
    pub start_timestamp_nanos: i64,
    pub duration_ms: u64,
}

#[derive(Debug)]
struct RecordingSession {
    id: Uuid,
    curr_recording_id: Option<Uuid>,
    start_time: Instant,
    events: Vec<RecordingEvent>,
    output_dir: PathBuf,
}

impl RecordingSession {
    fn new() -> Result<Self> {
        let id = Uuid::new_v4();
        let timestamp = Utc::now().format("%Y%m%d_%H%M%S").to_string();
        let output_dir = PathBuf::from(format!("output/{}", timestamp));
        fs::create_dir_all(&output_dir).context("Failed to create output directory")?;

        let recordings_dir = output_dir.join("recordings");
        fs::create_dir_all(&recordings_dir).context("Failed to create recordings directory")?;

        Ok(RecordingSession {
            id,
            curr_recording_id: None,
            start_time: Instant::now(),
            events: Vec::new(),
            output_dir,
        })
    }

    fn video_path(&self) -> PathBuf {
        self.output_dir.join("recordings")
    }

    fn segment_csv_path(&self) -> PathBuf {
        self.output_dir.join("segments.csv")
    }

    fn csv_path(&self) -> PathBuf {
        self.output_dir.join("events.csv")
    }

    fn timestamp_path(&self) -> PathBuf {
        self.output_dir.join("timestamps.txt")
    }

    fn save_events_to_csv(&self) -> Result<()> {
        let mut writer = Writer::from_path(self.csv_path())?;
        writer.write_record(["timestamp", "event_type", "details", "mouse_x", "mouse_y"])?;

        for event in &self.events {
            let event_type = format!("{:?}", event.event.event_type);
            let details = match event.event.event_type {
                EventType::KeyPress(key) | EventType::KeyRelease(key) => format!("{:?}", key),
                EventType::ButtonPress(button) | EventType::ButtonRelease(button) => {
                    format!("{:?}", button)
                }
                EventType::MouseMove { x, y } => format!("x: {}, y: {}", x, y),
                EventType::Wheel { delta_x, delta_y } => {
                    format!("delta_x: {}, delta_y: {}", delta_x, delta_y)
                }
            };
            writer.write_record([
                &event.timestamp.to_string(),
                &event_type,
                &details,
                &event.mouse_x.to_string(),
                &event.mouse_y.to_string(),
            ])?;
        }

        writer.flush()?;
        Ok(())
    }
}

fn get_ffmpeg_command(output_path: &str, timestamp_path: &str) -> FfmpegCommand {
    let mut cmd = FfmpegCommand::new();

    // OS-specific input configuration
    #[cfg(target_os = "macos")]
    {
        cmd.args(["-f", "avfoundation"])
            .args(["-capture_cursor", "1"])
            .args(["-capture_mouse_clicks", "1"])
            .args(["-i", "1:none"]);
    }

    #[cfg(target_os = "windows")]
    {
        cmd.args(["-f", "gdigrab"]).args(["-i", "desktop"]);
    }

    #[cfg(target_os = "linux")]
    {
        cmd.args(["-f", "x11grab"]).args(["-i", ":0.0"]);
    }

    // Common configuration for all platforms
    cmd.args(["-framerate", "30"])
        .args(["-vcodec", "libx264"])
        .args(["-preset", "ultrafast"])
        .args(["-crf", "23"])
        .args([
            "-filter_complex",
            "settb=1/1000,setpts='RTCTIME/1000',mpdecimate,split=2[out][ts]",
        ])
        .args(["-map", "[out]"])
        .args(["-pix_fmt", "yuv420p"])
        .args(["-threads", "0"])
        .args(["-y"])  // Overwrite output file if it exists
        .arg("-o")  // Explicitly specify output file
        .arg(output_path)
        .args(["-map", "[ts]"])
        .args(["-f", "mkvtimestamp_v2"])
        .arg(timestamp_path)
        .args(["-vsync", "0"]);

    cmd
}

pub struct RecorderState {
    session: Arc<Mutex<Option<RecordingSession>>>,
    ffmpeg_handle: Arc<Mutex<Option<JoinHandle<()>>>>,
    ffmpeg_child: Arc<Mutex<Option<FfmpegChild>>>,
    event_handle: Arc<Mutex<Option<JoinHandle<()>>>>,
    is_recording: Arc<AtomicBool>,
    runtime: Arc<TokioRuntime>,
}

impl RecorderState {
    pub fn new() -> Self {
        RecorderState {
            session: Arc::new(Mutex::new(None)),
            ffmpeg_handle: Arc::new(Mutex::new(None)),
            ffmpeg_child: Arc::new(Mutex::new(None)),
            event_handle: Arc::new(Mutex::new(None)),
            is_recording: Arc::new(AtomicBool::new(false)),
            runtime: Arc::new(TokioRuntime::new().expect("Failed to create Tokio runtime")),
        }
    }

    fn start_recording(&self, app_handle: AppHandle) -> Result<()> {
        // Get the username
        let username = get_email(app_handle.clone())
            .unwrap_or(None)
            .unwrap_or_else(|| "Unknown User".to_string());
    
        // Log the username
        info!("Starting recording for user: {}", username);
    
        let mut session_guard = self.session.lock().unwrap();
        if session_guard.is_some() {
            return Err(anyhow!("Recording is already in progress"));
        }
        let new_session = RecordingSession::new()?;
        let session_id = new_session.id;
        let video_dir_path = new_session.video_path();
        let video_dir_path_clone = new_session.video_path();
        let timestamp_path = new_session.timestamp_path();
        let segment_csv_path = new_session.segment_csv_path();
        let segment_csv_path_clone = new_session.segment_csv_path();
        *session_guard = Some(new_session);
        drop(session_guard);

        self.is_recording.store(true, Ordering::SeqCst);

        // Start FFmpeg process in a separate thread
        let is_recording = self.is_recording.clone();
        let ffmpeg_child = self.ffmpeg_child.clone();
        let ffmpeg_handle = thread::spawn(move || {

            let child = FfmpegCommand::new()
                .args(["-f", "avfoundation"])
                .args(["-capture_cursor", "1"])
                .args(["-capture_mouse_clicks", "1"])
                .args(["-framerate", "30"])
                .args(["-i", "1:none"])
                .args(["-vcodec", "libx264"])
                .args(["-preset", "ultrafast"])
                .args(["-crf", "23"])
                .args([
                    "-filter_complex",
                    "settb=1/1000,setpts='RTCTIME/1000',mpdecimate,split=2[out][ts]",
                ])
                .args(["-map", "[out]"])
                .args(["-vcodec", "libx264"])
                .args(["-pix_fmt", "yuv420p"])
                .args(["-threads", "0"])
                .args(["-force_key_frames", "expr:gte(t,n_forced*60)"])
                .args(["-f", "segment"])
                .args(["-segment_time", "60"])  // 60 seconds per chunk
                .args(["-reset_timestamps", "1"])
                .args(["-segment_format", "mkv"])
                .args(["-strftime", "1"])  // Enable strftime formatting
                .args(["-segment_list_type", "csv"])
                .args(["-segment_list", segment_csv_path.to_str().unwrap()])
                .output(video_dir_path.join("chunk_%s.mkv").to_str().unwrap())
                .args(["-map", "[ts]"])
                .args(["-f", "mkvtimestamp_v2"])
                .output(timestamp_path.to_str().unwrap())
                .args(["-vsync", "0"])
                .spawn()
                .expect("Failed to start FFmpeg");


            *ffmpeg_child.lock().unwrap() = Some(child);

            while is_recording.load(Ordering::SeqCst) {
                thread::sleep(Duration::from_millis(100));
            }

            // Gracefully stop FFmpeg
            if let Some(mut child) = ffmpeg_child.lock().unwrap().take() {
                info!("Stopping FFmpeg");
                match child.quit() {
                    Ok(_) => {
                        match child.wait() {
                            Ok(exit_status) => info!("FFmpeg stopped with {:?}", exit_status),
                            Err(e) => {
                                error!("Failed to stop FFmpeg: {:?}", e);
                                warn!("Force killing FFmpeg");
                                // If still running, force kill
                                let _ = child.kill();
                                let _ = child.wait();
                            }
                        }
                    }
                    Err(e) => {
                        error!("Failed to stop FFmpeg: {:?}", e);
                        warn!("Force killing FFmpeg");
                        // If still running, force kill
                        let _ = child.kill();
                        let _ = child.wait();
                    }
                }
            }
        });

        *self.ffmpeg_handle.lock().unwrap() = Some(ffmpeg_handle);

        // Start event capture in a separate thread
        let session = self.session.clone();
        let is_recording = self.is_recording.clone();
        let main_window = app_handle.get_webview_window("main").expect("Failed to get main window");
        let runtime = self.runtime.clone();
        let runtime_clone = runtime.clone();
        let event_handle = thread::spawn(move || {
            let _ = event_capture_task(session, is_recording, main_window, runtime);
        });
        thread::spawn(move || {
            monitor_segments(video_dir_path_clone, segment_csv_path_clone, session_id, runtime_clone);

        });

        *self.event_handle.lock().unwrap() = Some(event_handle);

        info!("Recording started successfully");
        app_handle.emit("recording_started", ()).unwrap();

        Ok(())
    }

    async fn stop_recording(&self, app_handle: AppHandle) -> Result<()> {
        // Signal threads to stop
        self.is_recording.store(false, Ordering::SeqCst);

        // Wait for FFmpeg thread to finish
        if let Some(handle) = self.ffmpeg_handle.lock().unwrap().take() {
            handle.join().unwrap();
        }

        // Wait for event capture thread to finish
        if let Some(handle) = self.event_handle.lock().unwrap().take() {
            handle.join().unwrap();
        }

        info!("Stopping recording");

        // Save events to CSV
        let mut session_guard = self.session.lock().unwrap();
        if let Some(s) = session_guard.as_mut() {
            s.save_events_to_csv()?;
            info!("Recording saved to {:?}", s.output_dir);
            app_handle
                .emit("recording_complete", s.output_dir.to_str())
                .unwrap();
        } else {
            return Err(anyhow!("No active recording session"));
        }

        Ok(())
    }
}

fn event_capture_task(
    session: Arc<Mutex<Option<RecordingSession>>>,
    is_recording: Arc<AtomicBool>,
    main_window: WebviewWindow,
    runtime: Arc<TokioRuntime>,

) -> Result<()> {
    let mut last_mouse_pos = (0.0, 0.0);
    let _ = listen(move |event| {
        if !is_recording.load(Ordering::SeqCst) {
            return;
        }


        // Get current time in nanoseconds
        let timestamp = match Utc::now().timestamp_nanos_opt() {
            Some(timestamp) => timestamp as u64,
            None => return, // After the year 2262 this always be the case
        };
        

        // Get the scale factor
        let scale_factor = main_window.scale_factor().unwrap_or(1.0);

        // Update last known mouse position if this is a mouse move event
        if let EventType::MouseMove { x, y } = event.event_type {
            last_mouse_pos = (x * scale_factor, y * scale_factor);
            // Do not record MouseMove events
            return;
        }

        // NOTE: drag halts mousemove so we need to update last_mouse_pos here, not a nice way to
        // do that with rdev so we can use window or something

        let recording_event = RecordingEvent {
            timestamp,
            event: event.clone(),
            mouse_x: last_mouse_pos.0,
            mouse_y: last_mouse_pos.1,
        };

        // info!("{:?}", recording_event);

        let mut session_guard = session.lock().unwrap();
        if let Some(s) = session_guard.as_mut() {
            s.events.push(recording_event);

            let mut create_devent_request = CreateDeventRequest {
                session_id: s.id,
                mouse_action: None,
                keyboard_action: None,
                scroll_action: None,
                mouse_x: last_mouse_pos.0 as i32,
                mouse_y: last_mouse_pos.1 as i32,
                event_timestamp_nanos: timestamp as i64,
            };
            
            match event.event_type {
                EventType::ButtonPress(btn) => {
                    let mouse_action: MouseAction = btn.into();
                    create_devent_request.mouse_action = Some(mouse_action);
                },
                EventType::KeyPress(key) => {
                    let keyboard_action: KeyboardActionKey = key.into();
                    create_devent_request.keyboard_action = Some(KeyboardAction {
                        key: keyboard_action,
                        duration: 100, // TODO: make this dynamic by tracking keypress and keyrelease events
                    });
                },
                EventType::Wheel { delta_x, delta_y } => {
                    let scroll_action: ScrollAction = ScrollAction {
                        x: delta_x as i32,
                        y: delta_y as i32,
                    };
                    create_devent_request.scroll_action = Some(scroll_action);
                },
                _ => return,
            };

            let runtime = runtime.clone();
            runtime.spawn(async move {
                let client = reqwest::Client::new();
                let res = client.post("http://localhost:8000/devents/create")
                    .json(&create_devent_request)
                    .send()
                    .await;
                    
                match res {
                    Ok(_) => info!("Event saved successfully"),
                    Err(e) => error!("Failed to send request: {:?}", e),
                }
            });
        }
    })
    .map_err(|e| anyhow!("Event capture failed: {:?}", e));

    Ok(())
}

fn monitor_segments(
    recording_dir_path: PathBuf, 
    segment_csv_path: PathBuf, 
    session_id: Uuid,
    runtime: Arc<TokioRuntime>,
) {
    let mut last_position = 0;

    loop {
        thread::sleep(Duration::from_secs(1));
        let file = File::open(&segment_csv_path).unwrap();
        let mut reader = BufReader::new(file);
        reader.seek(SeekFrom::Start(last_position)).unwrap();

        let mut buffer = String::new();
        loop {
            buffer.clear();
            match reader.read_line(&mut buffer) {
                Ok(0) => break, // End of file
                Ok(_) => {
                    // Process the new segment
                    let parts: Vec<&str> = buffer.trim().split(',').collect();
                    if parts.len() == 3 {
                        let filename = parts[0].to_string();
                        let start_time: f64 = parts[1].parse().unwrap_or_default();
                        let end_time: f64 = parts[2].parse().unwrap_or_default();
                        info!("New segment: {}, {} to {}", filename, start_time, end_time);

                        let client = reqwest::Client::new();
                        let recording_dir_path_clone = recording_dir_path.clone();

                        runtime.spawn(async move {
                            let res = client.post("http://localhost:8000/recordings/fetch_save_url")
                                .json(&SaveRecordingRequest {
                                    recording_id: Uuid::new_v4(),
                                    session_id,
                                    start_timestamp_nanos: start_time as i64,
                                    duration_ms: (end_time - start_time) as u64,
                                })
                                .send()
                                .await;
                                
                            match res {
                                Ok(res) => {
                                    let url = res.text().await.unwrap();

                                    let video_file_path = recording_dir_path_clone.join(filename);
                                    let mut video_file = File::open(&video_file_path).unwrap();
                                    let mut video_content = Vec::new();
                                    video_file.read_to_end(&mut video_content).unwrap();

                                    let upload_res = client.put(url)
                                        .header("Content-Type", "video/x-matroska")
                                        .body(video_content)
                                        .send()
                                        .await;    

                                    match upload_res {
                                        Ok(_) => info!("Uploaded recording successfully"),
                                        Err(e) => error!("Failed to upload recording: {:?}", e),
                                    }
                                },
                                Err(e) => error!("Failed to send request: {:?}", e),
                            }
                        });
                    }
                    
                    // Update last_position after processing each line
                    match reader.stream_position() {
                        Ok(pos) => last_position = pos,
                        Err(e) => {
                            error!("Failed to get stream position: {:?}", e);
                            break;
                        }
                    };
                }
                Err(e) => {
                    error!("Error reading line: {:?}", e);
                    break;
                }
            }
        }
    }
}

#[tauri::command]
pub fn start_recording(app_handle: AppHandle, state: State<'_, RecorderState>) {
    _ = state.start_recording(app_handle);
}

#[tauri::command]
pub async fn stop_recording(
    app_handle: AppHandle<tauri::Wry>,
    state: State<'_, RecorderState>,
) -> Result<(), String> {
    state
        .stop_recording(app_handle)
        .await
        .map_err(|e| e.to_string())?;
    Ok(())
}
<|MERGE_RESOLUTION|>--- conflicted
+++ resolved
@@ -21,7 +21,6 @@
 //use tauri::window::Window;
 use tauri::{Manager, WebviewWindow};
 
-<<<<<<< HEAD
 use tauri_plugin_store::StoreCollection;
 use serde_json::Value;
 
@@ -49,9 +48,8 @@
         Ok(email)
     }).map_err(|e| Box::new(e) as Box<dyn std::error::Error>)
 }
-=======
+
 use crate::types::{KeyboardAction, KeyboardActionKey, MouseAction, ScrollAction};
->>>>>>> 22af876f
 
 #[derive(Debug, Clone, Serialize, Deserialize)]
 struct RecordingEvent {
