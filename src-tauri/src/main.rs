// Prevents additional console window on Windows in release, DO NOT REMOVE!!
#![cfg_attr(not(debug_assertions), windows_subsystem = "windows")]

<<<<<<< HEAD
mod recording;
mod types;
=======
>>>>>>> e30158d9
mod auth;
mod recording;

use crate::auth::{parse_jwt_from_url, save_jwt_to_store};
use crate::recording::{start_recording, stop_recording};
use log::LevelFilter;
use recording::recording::RecorderState;
use tauri::Listener;
use tauri_plugin_log::{Target, TargetKind};

fn main() {
    let mut ctx = tauri::generate_context!();
    tauri::Builder::default()
        .manage(RecorderState::new())
        .plugin(tauri_plugin_deep_link::init())
        .setup(|app| {
            let app_handle = app.handle().clone();
            app.listen("tauri://deep-link", move |event| {
                let payload = event.payload();
                if let Some(jwt) = parse_jwt_from_url(payload) {
                    match save_jwt_to_store(&app_handle, &jwt) {
                        Ok(_) => println!("success"),
                        Err(_) => println!("Fail"),
                    }
                }
            });
            Ok(())
        })
        .plugin(tauri_plugin_store::Builder::default().build())
        .plugin(tauri_plugin_log::Builder::new().build())
        .plugin(tauri_plugin_shell::init())
        // .plugin(tauri_plugin_window_state::Builder::default().build())
        // .plugin(tauri_plugin_theme::init(ctx.config_mut()))
        .plugin(
            tauri_plugin_log::Builder::new()
                .level(LevelFilter::Debug)
                .targets([
                    Target::new(TargetKind::Stdout),
                    Target::new(TargetKind::LogDir { file_name: None }),
                    Target::new(TargetKind::Webview),
                ])
                .build(),
        )
        .invoke_handler(tauri::generate_handler![start_recording, stop_recording])
        .run(ctx)
        .expect("error while running tauri application");
}
<|MERGE_RESOLUTION|>--- conflicted
+++ resolved
@@ -1,11 +1,8 @@
 // Prevents additional console window on Windows in release, DO NOT REMOVE!!
 #![cfg_attr(not(debug_assertions), windows_subsystem = "windows")]
 
-<<<<<<< HEAD
-mod recording;
+
 mod types;
-=======
->>>>>>> e30158d9
 mod auth;
 mod recording;
 
